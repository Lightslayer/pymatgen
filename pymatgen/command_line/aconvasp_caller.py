#!/usr/bin/env python

'''
Interface with command line aconvasp
http://aflowlib.org/
Only tested on Linux
inspired by Shyue's qhull_caller
WARNING: you need to have a convasp in your path for this to work
'''

__author__="Geoffroy Hautier"
__copyright__ = "Copyright 2011, The Materials Project"
__version__ = "1.0"
__maintainer__ = "Geoffroy Hautier"
__email__ = "geoffroy.hautier@uclouvain.be"
__status__ = "Production"
__date__ ="$Nov 22, 2011M$"

import subprocess
import numpy as np

from pymatgen.io.vaspio import Poscar 

def run_aconvasp_command(command, structure):
    """
    Helper function for calling aconvasp with different arguments
    """

    poscar = Poscar(structure)
    p = subprocess.Popen(command,stdout=subprocess.PIPE,stdin=subprocess.PIPE)
    output = p.communicate(input=poscar.get_string())
    return output

def get_num_division_kpoints(structure, kppa):
    """
    get kpoint divisions for a given k-point density (per reciprocal-atom): kppa and a given structure  
    """
    output = run_aconvasp_command(['aconvasp', '--kpoints', str(kppa)], structure)
    tmp = output[0].rsplit("\n")[6].rsplit(" ")
    return [int(tmp[5]),int(tmp[6]),int(tmp[7])]

def get_minkowski_red(structure):
    """
    get a minkowski reduced structure
    """
    output = run_aconvasp_command(['aconvasp', '--kpath'], structure)
    started = False
    poscar_string = ""
    for line in output[0].split("\n"):
        if started or line.find("KPOINTS TO RUN") != -1:
            poscar_string=poscar_string+line+"\n"
        if line.find("STRUCTURE TO RUN") != -1:
            started = True
        if line.find("KPOINTS TO RUN") != -1:
            started = False
    return Poscar.from_string(poscar_string).struct


def get_vasp_kpoint_file_sym(structure):
    """
    get a kpoint file ready to be ran in VASP along symmetries of a structure 
    """
    output=run_aconvasp_command(['aconvasp', '--kpath'], structure)
    started = False
    kpoints_string = ""
    for line in output[0].split("\n"):
        #print line
        if started or line.find("END") != -1:
            kpoints_string = kpoints_string + line + "\n"
        if line.find("KPOINTS TO RUN") != -1:
            started = True
        if line.find("END") != -1:
            started = False
    return kpoints_string

def get_point_group_rec(structure):
    """
    gets the point group for the reciprocal lattice of the given structure
    """
    run_aconvasp_command(['aconvasp', '--pgroupk'], structure)
    listUc=[]
    f = open("aflow.pgroupk.out", 'r')
<<<<<<< HEAD
    linetmp=[]
    axis=[]
    type_transf=None
    count=-1000
=======
    linetmp = []
    count = -1000
>>>>>>> f804da1f
    started = False
    for line in f:
        #print line
        if(line.find("type")!=-1):
            type_transf=line.split()[1]
        if(line.find("Schoenflies")!=-1):
            count=-1
            linetmp=[]
            started=True
            continue
        count=count+1
        if not started:
            continue
        if count <= 2 :
            linetmp.append([float(x) for x in line.rstrip("\nUc ").split()])
<<<<<<< HEAD
        if(line.find("axis")!=-1):
            axis=np.array([float(line.split()[0]),float(line.split()[1]),float(line.split()[2])])
        if(count==11):
            listUc.append({'matrix':np.array(linetmp),'type':type_transf,'axis':axis})
=======
        if count == 2:
            listUc.append(np.array(linetmp))
>>>>>>> f804da1f
    f.close()
    return listUc<|MERGE_RESOLUTION|>--- conflicted
+++ resolved
@@ -80,15 +80,10 @@
     run_aconvasp_command(['aconvasp', '--pgroupk'], structure)
     listUc=[]
     f = open("aflow.pgroupk.out", 'r')
-<<<<<<< HEAD
     linetmp=[]
     axis=[]
     type_transf=None
     count=-1000
-=======
-    linetmp = []
-    count = -1000
->>>>>>> f804da1f
     started = False
     for line in f:
         #print line
@@ -104,14 +99,9 @@
             continue
         if count <= 2 :
             linetmp.append([float(x) for x in line.rstrip("\nUc ").split()])
-<<<<<<< HEAD
         if(line.find("axis")!=-1):
             axis=np.array([float(line.split()[0]),float(line.split()[1]),float(line.split()[2])])
         if(count==11):
             listUc.append({'matrix':np.array(linetmp),'type':type_transf,'axis':axis})
-=======
-        if count == 2:
-            listUc.append(np.array(linetmp))
->>>>>>> f804da1f
     f.close()
     return listUc