--- conflicted
+++ resolved
@@ -337,15 +337,8 @@
         try:
             return self._reciprocal_lattice
         except AttributeError:
-<<<<<<< HEAD
             v = np.linalg.inv(self._matrix).T
             self._reciprocal_lattice = Lattice(v * 2 * np.pi)
-=======
-            v = [np.cross(self._matrix[(i + 1) % 3], self._matrix[(i + 2) % 3])
-                for i in range(3)]
-            self._reciprocal_lattice = Lattice(np.array(v) * 2 * np.pi /
-                                               self.volume)
->>>>>>> d52751ba
             return self._reciprocal_lattice
 
     @property
