#!/usr/bin/env python

"""
This module defines the classes relating to 3D lattices.
"""

from __future__ import division

__author__ = "Shyue Ping Ong, Michael Kocher"
__copyright__ = "Copyright 2011, The Materials Project"
__version__ = "1.0"
__maintainer__ = "Shyue Ping Ong"
__email__ = "shyue@mit.edu"
__status__ = "Production"
__date__ = "Sep 23, 2011"

import math
import itertools

import numpy as np
from numpy.linalg import inv
from numpy import pi, dot, transpose, radians

from pymatgen.serializers.json_coders import MSONable
from pymatgen.util.coord_utils import get_points_in_sphere_pbc


class Lattice(MSONable):
    """
    A lattice object.  Essentially a matrix with conversion matrices. In
    general, it is assumed that length units are in Angstroms and angles are in
    degrees unless otherwise stated.
    """

    def __init__(self, matrix):
        """
        Create a lattice from any sequence of 9 numbers. Note that the sequence
        is assumed to be read one row at a time. Each row represents one
        lattice vector.

        Args:
            matrix:
                Sequence of numbers in any form. Examples of acceptable
                input.
                i) An actual numpy array.
                ii) [[1, 0, 0],[0, 1, 0], [0, 0, 1]]
                iii) [1, 0, 0 , 0, 1, 0, 0, 0, 1]
                iv) (1, 0, 0, 0, 1, 0, 0, 0, 1)

                Each row should correspond to a lattice vector.
                E.g., [[10,0,0], [20,10,0], [0,0,30]] specifies a lattice with
                lattice vectors [10,0,0], [20,10,0] and [0,0,30].
        """
        m = np.array(matrix, dtype=np.float64).reshape((3, 3))
        lengths = np.sum(m ** 2, axis=1) ** 0.5
        angles = np.zeros(3, float)
        for i in xrange(3):
            j = (i + 1) % 3
            k = (i + 2) % 3
            angles[i] = dot(m[j], m[k]) / (lengths[j] * lengths[k])
        angles = np.arccos(angles) * 180. / pi
        angles = np.around(angles, 9)
        self._angles = tuple(angles)
        self._lengths = tuple(lengths)
        self._matrix = m
        # The inverse matrix is lazily generated for efficiency.
        self._inv_matrix = None

    @property
    def matrix(self):
        """Copy of matrix representing the Lattice"""
        return np.copy(self._matrix)

    @property
    def inv_matrix(self):
        if self._inv_matrix is None:
            self._inv_matrix = inv(self._matrix)
        return self._inv_matrix

    def get_cartesian_coords(self, fractional_coords):
        """
        Returns the cartesian coordinates given fractional coordinates.

        Args:
            Fractional_coords:
                Fractional coords.

        Returns:
            Cartesian coordinates
        """
        return dot(fractional_coords, self._matrix)

    def get_fractional_coords(self, cart_coords):
        """
        Returns the fractional coordinates given cartesian coordinates.

        Args:
            cartesian_coords:
                Cartesian coords.

        Returns:
            Fractional coordinates.
        """
        return dot(cart_coords, self.inv_matrix)

    @staticmethod
    def cubic(a):
        """
        Convenience constructor for a cubic lattice.

        Args:
            a:
                The *a* lattice parameter of the cubic cell.

        Returns:
            Cubic lattice of dimensions a x a x a.
        """
        return Lattice([[a, 0.0, 0.0], [0.0, a, 0.0], [0.0, 0.0, a]])

    @staticmethod
    def tetragonal(a, c):
        """
        Convenience constructor for a tetragonal lattice.

        Args:
            a:
                The *a* lattice parameter of the tetragonal cell.
            c:
                The *c* lattice parameter of the tetragonal cell.

        Returns:
            Tetragonal lattice of dimensions a x a x c.
        """
        return Lattice.from_parameters(a, a, c, 90, 90, 90)

    @staticmethod
    def orthorhombic(a, b, c):
        """
        Convenience constructor for an orthorhombic lattice.

        Args:
            a:
                The *a* lattice parameter of the orthorhombic cell.
            b:
                The *b* lattice parameter of the orthorhombic cell.
            c:
                The *c* lattice parameter of the orthorhombic cell.

        Returns:
            Orthorhombic lattice of dimensions a x b x c.
        """
        return Lattice.from_parameters(a, b, c, 90, 90, 90)

    @staticmethod
    def monoclinic(a, b, c, alpha):
        """
        Convenience constructor for a monoclinic lattice.

        Args:
            a:
                The *a* lattice parameter of the monoclinc cell.
            b:
                The *b* lattice parameter of the monoclinc cell.
            c:
                The *c* lattice parameter of the monoclinc cell.
            alpha:
                The *alpha* angle between lattice vectors b and c.

        Returns:
            Monoclinic lattice of dimensions a x b x c with angle alpha between
            lattice vectors b and c.
        """
        return Lattice.from_parameters(a, b, c, alpha, 90, 90)

    @staticmethod
    def hexagonal(a, c):
        """
        Convenience constructor for a hexagonal lattice.

        Args:
            a:
                The *a* lattice parameter of the hexagonal cell.
            c:
                The *c* lattice parameter of the hexagonal cell.

        Returns:
            Hexagonal lattice of dimensions a x a x c.
        """
        return Lattice.from_parameters(a, a, c, 90, 90, 120)

    @staticmethod
    def rhombohedral(a, alpha):
        """
        Convenience constructor for a rhombohedral lattice.

        Args:
            a:
                The *a* lattice parameter of the rhombohedral cell.
            alpha:
                Angle for the rhombohedral lattice.

        Returns:
            Rhombohedral lattice of dimensions a x a x a.
        """
        return Lattice.from_parameters(a, a, a, alpha, alpha, alpha)

    @staticmethod
    def from_lengths_and_angles(abc, ang):
        """
        Create a Lattice using unit cell lengths and angles (in degrees).

        Args:
            abc:
                lattice parameters, e.g. (4, 4, 5).
            ang:
                lattice angles in degrees, e.g., (90,90,120).

        Returns:
            A Lattice with the specified lattice parameters.
        """
        return Lattice.from_parameters(abc[0], abc[1], abc[2],
                                       ang[0], ang[1], ang[2])

    @staticmethod
    def from_parameters(a, b, c, alpha, beta, gamma):
        """
        Create a Lattice using unit cell lengths and angles (in degrees).

        Args:
            a:
                The *a* lattice parameter of the monoclinc cell.
            b:
                The *b* lattice parameter of the monoclinc cell.
            c:
                The *c* lattice parameter of the monoclinc cell.
            alpha:
                The *alpha* angle.
            beta:
                The *beta* angle.
            gamma:
                The *gamma* angle.

        Returns:
            A Lattice with the specified lattice parameters.
        """

        alpha_r = radians(alpha)
        beta_r = radians(beta)
        gamma_r = radians(gamma)
        val = (np.cos(alpha_r) * np.cos(beta_r) - np.cos(gamma_r))\
            / (np.sin(alpha_r) * np.sin(beta_r))
        #Sometimes rounding errors result in values slightly > 1.
        val = val if abs(val) <= 1 else val / abs(val)
        gamma_star = np.arccos(val)
        vector_a = [a * np.sin(beta_r), 0.0, a * np.cos(beta_r)]
        vector_b = [-b * np.sin(alpha_r) * np.cos(gamma_star),
                    b * np.sin(alpha_r) * np.sin(gamma_star),
                    b * np.cos(alpha_r)]
        vector_c = [0.0, 0.0, float(c)]
        return Lattice([vector_a, vector_b, vector_c])

    @staticmethod
    def from_dict(d):
        """
        Create a Lattice from a dictionary containing the a, b, c, alpha, beta,
        and gamma parameters.
        """
        if "matrix" in d:
            return Lattice(d["matrix"])
        else:
            return Lattice.from_parameters(d["a"], d["b"], d["c"],
                                           d["alpha"], d["beta"], d["gamma"])

    @property
    def angles(self):
        """
        Returns the angles (alpha, beta, gamma) of the lattice.
        """
        return self._angles

    @property
    def a(self):
        """
        *a* lattice parameter.
        """
        return self._lengths[0]

    @property
    def b(self):
        """
        *b* lattice parameter.
        """
        return self._lengths[1]

    @property
    def c(self):
        """
        *c* lattice parameter.
        """
        return self._lengths[2]

    @property
    def abc(self):
        """
        Lengths of the lattice vectors, i.e. (a, b, c)
        """
        return self._lengths

    @property
    def alpha(self):
        """
        Angle alpha of lattice.
        """
        return self._angles[0]

    @property
    def beta(self):
        """
        Angle beta of lattice.
        """
        return self._angles[1]

    @property
    def gamma(self):
        """
        Angle gamma of lattice.
        """
        return self._angles[2]

    @property
    def volume(self):
        """
        Volume of the unit cell.
        """
        m = self._matrix
        return abs(np.dot(np.cross(m[0], m[1]), m[2]))

    @property
    def lengths_and_angles(self):
        """
        Returns (lattice lengths, lattice angles).
        """
        return self._lengths, self._angles

    @property
    def reciprocal_lattice(self):
        """
        Return the reciprocal lattice.
        """
        v = [np.cross(self._matrix[(i + 1) % 3], self._matrix[(i + 2) % 3])
             for i in xrange(3)]
        return Lattice(np.array(v) * 2 * np.pi / self.volume)

    def __repr__(self):
        f = lambda x: "%0.6f" % x
        outs = ["Lattice", "    abc : " + " ".join(map(f, self.abc)),
                " angles : " + " ".join(map(f, self.angles)),
                " volume : %0.4f" % self.volume,
                "      A : " + " ".join(map(f, self._matrix[0])),
                "      B : " + " ".join(map(f, self._matrix[1])),
                "      C : " + " ".join(map(f, self._matrix[2]))]
        return "\n".join(outs)

    def __eq__(self, other):
        """
        A lattice is considered to be equal to another if the internal matrix
        representation satisfies np.allclose(matrix1, matrix2) to be True.
        """
        if other is None:
            return False
        return np.allclose(self._matrix, other._matrix)

    def __ne__(self, other):
        return not self.__eq__(other)

    def __hash__(self):
        return 7

    def __str__(self):
        return "\n".join([" ".join(["%.6f" % i for i in row])
                          for row in self._matrix])

    @property
    def to_dict(self):
        """""
        Json-serialization dict representation of the Lattice.
        """
        return {"@module": self.__class__.__module__,
                "@class": self.__class__.__name__,
                "matrix": self._matrix.tolist(),
                "a": float(self.a),
                "b": float(self.b),
                "c": float(self.c),
                "alpha": float(self.alpha),
                "beta": float(self.beta),
                "gamma": float(self.gamma),
                "volume": float(self.volume)}

    def find_mapping(self, other_lattice, ltol=1e-5, atol=1):
        """
        Finds a mapping between current lattice and another lattice. There
        are an infinite number of choices of basis vectors for two entirely
        equivalent lattices. This method returns a mapping that maps
        other_lattice to this lattice.

        Args:
            other_lattice:
                Another lattice that is equivalent to this one.
            ltol:
                Tolerance for matching lengths. Defaults to 1e-5.
            atol:
                Tolerance for matching angles. Defaults to 1.

        Returns:
            (aligned_lattice, rotation_matrix, scale_matrix) if a mapping is
            found. aligned_lattice is a rotated version of other_lattice that
            has the same lattice parameters, but which is aligned in the
            coordinate system of this lattice so that translational points
            match up in 3D. rotation_matrix is the rotation that has to be
            applied to other_lattice to obtain aligned_lattice, i.e.,
            aligned_matrix = rotation_matrix * other_lattice.
            Finally, scale_matrix is the integer matrix that expresses
            aligned_matrix as a linear combination of this
            lattice, i.e., aligned_matrix = scale_matrix * self

            None is returned if no matches are found.
        """
        (lengths, angles) = other_lattice.lengths_and_angles
        (alpha, beta, gamma) = angles

        points = get_points_in_sphere_pbc(self, [[0, 0, 0]], [0, 0, 0],
                                          max(lengths) + 0.1)
        all_frac = [p[0] for p in points]
        dist = [p[1] for p in points]
        cart = self.get_cartesian_coords(all_frac)
        data = zip(cart, dist)
        candidates = [filter(lambda d: abs(d[1] - l) < ltol, data)
                      for l in lengths]

        def get_angle(v1, v2):
            x = dot(v1[0], v2[0]) / v1[1] / v2[1]
            x = min(1, x)
            x = max(-1, x)
            angle = np.arccos(x) * 180. / pi
            angle = np.around(angle, 9)
            return angle

        for m1, m2, m3 in itertools.product(*candidates):
            if abs(get_angle(m1, m2) - gamma) < atol and\
                    abs(get_angle(m2, m3) - alpha) < atol and\
                    abs(get_angle(m1, m3) - beta) < atol:
                aligned_m = np.array([m1[0], m2[0], m3[0]])
                rotation_matrix = np.linalg.solve(other_lattice.matrix.T,
                                                  aligned_m.T).T
                scale_matrix = np.linalg.solve(aligned_m.T, self._matrix.T).T
                return Lattice(aligned_m), rotation_matrix, scale_matrix

        return None

<<<<<<< HEAD
    def get_primitive_lattice(self, lattice_type):
        """
        Returns the primitive lattice of the lattice given the type.

        Args:
            lattice_type:
                An alphabet indicating whether the lattice type, P - primitive,
                R - rhombohedral, A - A-centered, B - B-centered,
                C - C-centered, I - body-centered, F - F-centered.
        """
        if lattice_type == "P":
            return Lattice(self._matrix)
        conv_to_prim = {
	    "R": np.array([[2, 1, 1], [-1, 1, 1], [-1, -2, 1]]) / 3,
            "A": np.array([[2, 0, 0], [0, 1, 1], [0, -1, 1]]) / 2,
            "B": np.array([[1, 0, 1], [0, 2, 0], [-1, 0, 1]]) / 2,
            "C": np.array([[1, 1, 0], [-1, 1, 0], [0, 0, 2]]) / 2,
            "I": np.array([[-1, 1, 1], [1, -1, 1], [1, 1, -1]]) / 2,
            "F": np.array([[1, 1, 0], [0, 1, 1], [1, 0, 1]]) / 2
        }
        return Lattice(dot(conv_to_prim[lattice_type], self._matrix))

=======
>>>>>>> 7ae36e6a
    def get_most_compact_basis_on_lattice(self):
        """
        This method returns the alternative basis corresponding to the shortest
        3 linearly independent translational operations permitted.
        This tends to create larger angles for every elongated cells and is
        beneficial for viewing crystal structure (especially when they are
        Niggli cells).
        """
        matrix = self.matrix
        a = matrix[0]
        b = matrix[1]
        c = matrix[2]
        while True:
            anychange = False
            # take care of c
            if dot(a, b) > 0:
                diffvector = a - b
            else:
                diffvector = a + b
            diffnorm = np.linalg.norm(diffvector)
            if diffnorm < np.linalg.norm(a) or\
                    diffnorm < np.linalg.norm(b):
                if np.linalg.norm(a) < np.linalg.norm(b):
                    b = diffvector
                else:
                    a = diffvector
                anychange = True
                # take care of b
            if dot(a, c) > 0:
                diffvector = a - c
            else:
                diffvector = a + c
            diffnorm = np.linalg.norm(diffvector)
            if diffnorm < np.linalg.norm(a) or\
                    diffnorm < np.linalg.norm(c):
                if np.linalg.norm(a) < np.linalg.norm(c):
                    c = diffvector
                else:
                    a = diffvector
                anychange = True
                # take care of a
            if dot(c, b) > 0:
                diffvector = c - b
            else:
                diffvector = c + b
            diffnorm = np.linalg.norm(diffvector)
            if diffnorm < np.linalg.norm(c) or\
                    diffnorm < np.linalg.norm(b):
                if np.linalg.norm(c) < np.linalg.norm(b):
                    b = diffvector
                else:
                    c = diffvector
                anychange = True
            if anychange:
                break
        return Lattice([a, b, c])

    def get_lll_reduced_lattice(self, delta=0.75):
        """
        Performs a Lenstra-Lenstra-Lovasz lattice basis reduction to obtain a
        c-reduced basis. This method returns a basis which is as "good" as
        possible, with "good" defined by orthongonality of the lattice vectors.

        Args:
            delta:
                Reduction parameter. Default of 0.75 is usually fine.

        Returns:
            Reduced lattice.
        """
        # Transpose the lattice matrix first so that basis vectors are columns.
        # Makes life easier.
        a = self._matrix.T

        b = np.zeros((3, 3))  # Vectors after the Gram-Schmidt process
        u = np.zeros((3, 3))  # Gram-Schmidt coeffieicnts
        m = np.zeros(3)  # These are the norm squared of each vec.

        b[:, 0] = a[:, 0]
        m[0] = dot(b[:, 0], b[:, 0])
        for i in xrange(1, 3):
            u[i, 0:i] = dot(a[:, i].T, b[:, 0:i]) / m[0:i]
            b[:, i] = a[:, i] - dot(b[:, 0:i], u[i, 0:i].T)
            m[i] = dot(b[:, i], b[:, i])

        k = 2

        while k <= 3:
            # Size reduction.
            for i in xrange(k - 1, 0, -1):
                q = round(u[k - 1, i - 1])
                if q != 0:
                    # Reduce the k-th basis vector.
                    a[:, k - 1] = a[:, k - 1] - q * a[:, i - 1]
                    uu = list(u[i - 1, 0:(i - 1)])
                    uu.append(1)
                    # Update the GS coefficients.
                    u[k - 1, 0:i] = u[k - 1, 0:i] - q * np.array(uu)

            # Check the Lovasz condition.
            if dot(b[:, k - 1], b[:, k - 1]) >=\
                    (delta - abs(u[k - 1, k - 2]) ** 2) *\
                    dot(b[:, (k - 2)], b[:, (k - 2)]):
                # Increment k if the Lovasz condition holds.
                k += 1
            else:
                #If the Lovasz condition fails,
                #swap the k-th and (k-1)-th basis vector
                v = a[:, k - 1].copy()
                a[:, k - 1] = a[:, k - 2].copy()
                a[:, k - 2] = v
                #Update the Gram-Schmidt coefficients
                for s in xrange(k - 1, k + 1):
                    u[s - 1, 0:(s - 1)] = dot(a[:, s - 1].T,
                                              b[:, 0:(s - 1)]) / m[0:(s - 1)]
                    b[:, s - 1] = a[:, s - 1] - dot(b[:, 0:(s - 1)],
                                                    u[s - 1, 0:(s - 1)].T)
                    m[s - 1] = dot(b[:, s - 1], b[:, s - 1])

                if k > 2:
                    k -= 1
                else:
                    # We have to do p/q, so do lstsq(q.T, p.T).T instead.
                    p = dot(a[:, k:3].T, b[:, (k - 2):k])
                    q = np.diag(m[(k - 2):k])
                    result = np.linalg.lstsq(q.T, p.T)[0].T
                    u[k:3, (k - 2):k] = result

        return Lattice(a.T)

    def get_niggli_reduced_lattice(self, tol=1e-5):
        """
        Get the Niggli reduced lattice using the numerically stable algo
        proposed by R. W. Grosse-Kunstleve, N. K. Sauter, & P. D. Adams,
        Acta Crystallographica Section A Foundations of Crystallography, 2003,
        60(1), 1-6. doi:10.1107/S010876730302186X

        Args:
            tol:
                The numerical tolerance. The default of 1e-5 should result in
                stable behavior for most cases.

        Returns:
            Niggli-reduced lattice.
        """
        a = self._matrix[0]
        b = self._matrix[1]
        c = self._matrix[2]
        e = tol * self.volume ** (1 / 3)

        #Define metric tensor
        G = [[dot(a, a), dot(a, b), dot(a, c)],
             [dot(a, b), dot(b, b), dot(b, c)],
             [dot(a, c), dot(b, c), dot(c, c)]]
        G = np.array(G)

        #This sets an upper limit on the number of iterations.
        for count in xrange(100):
            #The steps are labelled as Ax as per the labelling scheme in the
            #paper.
            (A, B, C, E, N, Y) = (G[0, 0], G[1, 1], G[2, 2],
                                  2 * G[1, 2], 2 * G[0, 2], 2 * G[0, 1])

            if A > B + e or (abs(A - B) < e and abs(E) > abs(N) + e):
                #A1
                M = [[0, -1, 0], [-1, 0, 0], [0, 0, -1]]
                G = dot(transpose(M), dot(G, M))
            if (B > C + e) or (abs(B - C) < e and abs(N) > abs(Y) + e):
                #A2
                M = [[-1, 0, 0], [0, 0, -1], [0, -1, 0]]
                G = dot(transpose(M), dot(G, M))
                continue

            l = 0 if abs(E) < e else E / abs(E)
            m = 0 if abs(N) < e else N / abs(N)
            n = 0 if abs(Y) < e else Y / abs(Y)
            if l * m * n == 1:
                # A3
                i = -1 if l == -1 else 1
                j = -1 if m == -1 else 1
                k = -1 if n == -1 else 1
                M = [[i, 0, 0], [0, j, 0], [0, 0, k]]
                G = dot(transpose(M), dot(G, M))
            elif l * m * n == 0 or l * m * n == -1:
                # A4
                i = -1 if l == 1 else 1
                j = -1 if m == 1 else 1
                k = -1 if n == 1 else 1

                if i * j * k == -1:
                    if n == 0:
                        k = -1
                    elif m == 0:
                        j = -1
                    elif l == 0:
                        i = -1
                M = [[i, 0, 0], [0, j, 0], [0, 0, k]]
                G = dot(transpose(M), dot(G, M))

            (A, B, C, E, N, Y) = (G[0, 0], G[1, 1], G[2, 2],
                                  2 * G[1, 2], 2 * G[0, 2], 2 * G[0, 1])

            #A5
            if abs(E) > B + e or (abs(E - B) < e and 2 * N < Y - e) or\
                    (abs(E + B) < e and Y < -e):
                M = [[1, 0, 0], [0, 1, -E / abs(E)], [0, 0, 1]]
                G = dot(transpose(M), dot(G, M))
                continue

            #A6
            if abs(N) > A + e or (abs(A - N) < e and 2 * E < Y - e) or\
                    (abs(A + N) < e and Y < -e):
                M = [[1, 0, -N / abs(N)], [0, 1, 0], [0, 0, 1]]
                G = dot(transpose(M), dot(G, M))
                continue

            #A7
            if abs(Y) > A + e or (abs(A - Y) < e and 2 * E < N - e) or\
                    (abs(A + Y) < e and N < -e):
                M = [[1, -Y / abs(Y), 0], [0, 1, 0], [0, 0, 1]]
                G = dot(transpose(M), dot(G, M))
                continue

            #A8
            if E + N + Y + A + B < -e or\
                    (abs(E + N + Y + A + B) < e < Y + (A + N) * 2):
                M = [[1, 0, 1], [0, 1, 1], [0, 0, 1]]
                G = dot(transpose(M), dot(G, M))
                continue

            break

        A = G[0, 0]
        B = G[1, 1]
        C = G[2, 2]
        E = 2 * G[1, 2]
        N = 2 * G[0, 2]
        Y = 2 * G[0, 1]
        a = math.sqrt(A)
        b = math.sqrt(B)
        c = math.sqrt(C)
        alpha = math.acos(E / 2 / b / c) / math.pi * 180
        beta = math.acos(N / 2 / a / c) / math.pi * 180
        gamma = math.acos(Y / 2 / a / b) / math.pi * 180

        latt = Lattice.from_parameters(a, b, c, alpha, beta, gamma)

        mapped = self.find_mapping(latt, e, e)
        if mapped is not None:
            return mapped[0]
        raise ValueError("can't find niggli")

    def get_wigner_seitz_cell(self):
        """
            returns the Wigner-Seitz cell for the given lattice
            Returns:
                a list of list of coordinates.
                Each element in the list is a "facet" of the
                boundary of the Wigner Seitz cell. For instance,
                a list of four coordinates will represent a
                square facet.
        """
        from pyhull.voronoi import VoronoiTess
        vec1 = self.matrix[0]
        vec2 = self.matrix[1]
        vec3 = self.matrix[2]

        #make the grid
        max_x = -1000
        max_y = -1000
        max_z = -1000
        min_x = 1000
        min_y = 1000
        min_z = 1000
        list_k_points = []
        for i in [-1, 0, 1]:
            for j in [-1, 0, 1]:
                for k in [-1, 0, 1]:
                    list_k_points.append(i * vec1 + j * vec2 + k * vec3)
                    if list_k_points[-1][0] > max_x:
                        max_x = list_k_points[-1][0]
                    if list_k_points[-1][1] > max_y:
                        max_y = list_k_points[-1][1]
                    if list_k_points[-1][2] > max_z:
                        max_z = list_k_points[-1][0]

                    if list_k_points[-1][0] < min_x:
                        min_x = list_k_points[-1][0]
                    if list_k_points[-1][1] < min_y:
                        min_y = list_k_points[-1][1]
                    if list_k_points[-1][2] < min_z:
                        min_z = list_k_points[-1][0]
        tess = VoronoiTess(list_k_points)
        to_return = []
        for r in tess.ridges:
            if r[0] == 13 or r[1] == 13:
                to_return.append([tess.vertices[i] for i in tess.ridges[r]])

        return to_return

    def get_brillouin_zone(self):
        """
            returns the Wigner-Seitz cell for the reciprocal lattice,
            a. k. a. the Brillouin Zone
            Returns:
                a list of list of coordinates.
                Each element in the list is a "facet" of the
                boundary of the Brillouin Zone. For instance,
                a list of four coordinates will represent a
                square facet.
        """
        return self.reciprocal_lattice.get_wigner_seitz_cell()<|MERGE_RESOLUTION|>--- conflicted
+++ resolved
@@ -457,31 +457,6 @@
 
         return None
 
-<<<<<<< HEAD
-    def get_primitive_lattice(self, lattice_type):
-        """
-        Returns the primitive lattice of the lattice given the type.
-
-        Args:
-            lattice_type:
-                An alphabet indicating whether the lattice type, P - primitive,
-                R - rhombohedral, A - A-centered, B - B-centered,
-                C - C-centered, I - body-centered, F - F-centered.
-        """
-        if lattice_type == "P":
-            return Lattice(self._matrix)
-        conv_to_prim = {
-	    "R": np.array([[2, 1, 1], [-1, 1, 1], [-1, -2, 1]]) / 3,
-            "A": np.array([[2, 0, 0], [0, 1, 1], [0, -1, 1]]) / 2,
-            "B": np.array([[1, 0, 1], [0, 2, 0], [-1, 0, 1]]) / 2,
-            "C": np.array([[1, 1, 0], [-1, 1, 0], [0, 0, 2]]) / 2,
-            "I": np.array([[-1, 1, 1], [1, -1, 1], [1, 1, -1]]) / 2,
-            "F": np.array([[1, 1, 0], [0, 1, 1], [1, 0, 1]]) / 2
-        }
-        return Lattice(dot(conv_to_prim[lattice_type], self._matrix))
-
-=======
->>>>>>> 7ae36e6a
     def get_most_compact_basis_on_lattice(self):
         """
         This method returns the alternative basis corresponding to the shortest
