#!/usr/bin/python
import unittest
import os
import pymatgen

from pymatgen.io.feffio_set import FeffInputSet
from pymatgen.io.feffio import FeffPot
from pymatgen.io.cifio import CifParser

test_dir = os.path.join(os.path.dirname(os.path.abspath(pymatgen.__file__)),
                        '..', 'test_files')
cif_file = 'CoO19128.cif'
central_atom = 'O'
cif_path = os.path.join(test_dir, cif_file)
r = CifParser(cif_path)
structure = r.get_structures()[0]
x = FeffInputSet("MaterialsProject")


class FeffInputSetTest(unittest.TestCase):

    header_string = """* This FEFF.inp file generated by pymatgen
TITLE cif file name:  CoO19128.cif
TITLE Structure Summary:  Co2 O2
TITLE Reduced formula:  CoO
TITLE space group: (Cmc2_1), space number:  (36)
TITLE abc:  3.297078   3.297078   5.254213
TITLE angles: 90.000000  90.000000 120.000000
TITLE sites: 4
* 1 Co     0.666666     0.333332     0.496324
* 2 Co     0.333333     0.666667     0.996324
* 3 O     0.666666     0.333332     0.878676
* 4 O     0.333333     0.666667     0.378675"""

    def test_get_header(self):
        header = FeffInputSet.get_header(x, structure, cif_path)
        self.assertEqual(FeffInputSetTest.header_string.splitlines(),
                         header.splitlines(), "Failed to read HEADER file")

    def test_getfefftags(self):
        tags = FeffInputSet.get_feff_tags(x, "XANES")
        self.assertEqual(tags["COREHOLE"], "FSR",
                         "Failed to read PARAMETERS file")

    def test_get_feffPot(self):
<<<<<<< HEAD

        POT = FeffInputSet.get_feff_pot(x, structure, central_atom)
        d, dr = FeffPot.pot_dict_from_string(POT)
=======
        POT = FeffInputSet.get_feff_pot(x, structure, central_atom)
        d, dr = FeffPot.from_string(POT)
>>>>>>> dccd98f8
        self.assertEqual(d['Co'], 1, "Wrong symbols read in for FeffPot")

    def test_get_feffAtoms(self):
        ATOMS = FeffInputSet.get_feff_atoms(x, structure, central_atom)
        self.assertEqual(ATOMS.splitlines()[3].split()[4], central_atom,
                         "failed to create ATOMS string")

if __name__ == '__main__':
    unittest.main()<|MERGE_RESOLUTION|>--- conflicted
+++ resolved
@@ -43,14 +43,9 @@
                          "Failed to read PARAMETERS file")
 
     def test_get_feffPot(self):
-<<<<<<< HEAD
-
         POT = FeffInputSet.get_feff_pot(x, structure, central_atom)
         d, dr = FeffPot.pot_dict_from_string(POT)
-=======
-        POT = FeffInputSet.get_feff_pot(x, structure, central_atom)
-        d, dr = FeffPot.from_string(POT)
->>>>>>> dccd98f8
+
         self.assertEqual(d['Co'], 1, "Wrong symbols read in for FeffPot")
 
     def test_get_feffAtoms(self):
