--- conflicted
+++ resolved
@@ -127,8 +127,6 @@
                 return cls
 
         raise ValueError("Cannot determine the base class of %s" % self.__class__.__name__)
-<<<<<<< HEAD
-=======
 
     def log_correction(self, task, message):
         """
@@ -142,7 +140,6 @@
             event=self.as_dict(), 
             message=message,
         ))
->>>>>>> dfb47b7e
 
     def correct(self, task):
         """
